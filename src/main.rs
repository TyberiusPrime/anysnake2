extern crate clap;
use anyhow::{anyhow, bail, Context, Result};
use clap::{Arg, ArgMatches};
use config::{BuildPythonPackageInfo, PythonPackageDefinition};
use ex::fs;
use indoc::indoc;
use lazy_static::lazy_static;
use log::{debug, error, info, trace, warn};
use regex::Regex;
use serde::Deserialize;
use serde_json::json;
use std::io::BufRead;
use std::io::Write;
use std::path::{Path, PathBuf};
use std::process::{Command, Stdio};
use std::sync::atomic::{AtomicBool, Ordering};
use std::sync::Arc;
use std::{borrow::Cow, ffi::OsStr};
use std::{collections::HashMap, str::FromStr};
use toml_edit::{value, Document, Table};
use url::Url;

/* TODO

* R/r_ecosystem_track

* pypyi-debs that were not flakes... when is the cut off , how do we get around it 2021-04-12, is
  it even worth it?

* Per command volumes? Do we need these?

* Establish a test matrix

* Ensure that the singularity sif container  actually contains everything...
*
*
* * test hg?rev=xyz clone
* * test wrong urls (no git+, etc)

*/

mod config;
mod flake_writer;
mod maps_duplicate_key_is_error;
mod python_parsing;

use flake_writer::lookup_github_tag;

const VERSION: &str = env!("CARGO_PKG_VERSION");

trait CloneStringLossy {
    fn to_string_lossy(&self) -> String;
}

impl CloneStringLossy for PathBuf {
    fn to_string_lossy(&self) -> String {
        self.clone().into_os_string().to_string_lossy().to_string()
    }
}
impl CloneStringLossy for Path {
    fn to_string_lossy(&self) -> String {
        self.to_owned()
            .into_os_string()
            .to_string_lossy()
            .to_string()
    }
}
/*
impl CloneStringLossy for std::ffi::OsStr {
    fn to_string_lossy(&self) -> String {
        self.to_owned()
            .to_string_lossy()
            .to_string()
    }
}
*/
#[derive(Debug)]
pub struct ErrorWithExitCode {
    msg: String,
    exit_code: i32,
}

impl ErrorWithExitCode {
    fn new(exit_code: i32, msg: String) -> Self {
        ErrorWithExitCode { msg, exit_code }
    }
}

impl std::fmt::Display for ErrorWithExitCode {
    fn fmt(&self, f: &mut std::fmt::Formatter<'_>) -> std::fmt::Result {
        write!(f, "{}", self.msg)
    }
}

fn main() {
    let r = inner_main();
    match r {
        Err(e) => {
            error!("{:?}", e); //so the error messages are colorfull
            let code = match e.downcast_ref::<ErrorWithExitCode>() {
                Some(ewe) => ewe.exit_code,
                None => 70,
            };
            std::process::exit(code);
        }
        Ok(_) => {
            std::process::exit(0);
        }
    }
}

lazy_static! {
    static ref CTRL_C_ALLOWED: Arc<AtomicBool> = Arc::new(AtomicBool::new(true));
}

fn install_ctrl_c_handler() -> Result<()> {
    let c = CTRL_C_ALLOWED.clone();
    Ok(ctrlc::set_handler(move || {
        if c.load(Ordering::Relaxed) {
            println!("anysnake aborted");
            std::process::exit(1);
        }
    })?)
}

fn parse_args() -> ArgMatches {
    clap::Command::new("Anysnake2")
        .version(VERSION)
        .author("Florian Finkernagel <finkernagel@imt.uni-marburg.de>")
        .about("Sane version declaration and container generation using nix")
        .allow_external_subcommands(true)
        .arg(
            Arg::new("no-version-switch")
                .long("no-version-switch")
                .help("do not change to toml file defined version")
                .action(clap::ArgAction::SetTrue)
            )
        .arg(
            Arg::new("config_file")
                .short('c')
                .long("config")
                .value_name("FILE")
                .help("Sets a custom config file")
        )
        .arg(
            Arg::new("verbose")
                .short('v')
                .long("verbose")
                .value_name("LEVEL")
                //.default_value("2")
                .help("Sets the level of verbosity (0=quiet,1=error/warnings, 2=info (default), 3=debug, 4=trace, 5=trace)"),
        )
        .arg(
            Arg::new("_running_version")
                .long("_running_version")
                .help("internal use only")
                .hide(true)
                .action(clap::ArgAction::Set)
        )
        .subcommand(
            clap::Command::new("build").about("build containers (see subcommands), but do not run anything")
            .subcommand(
                clap::Command::new("flake").about("write just the flake, but don't nix build anything"),
            )
            .subcommand(
                clap::Command::new("rootfs").about("build rootfs container (used for singularity)"),
            )
            .subcommand(
                clap::Command::new("sif").about("build SIF (singularity) container image (anysnake2_container.sif)"),
            )

        )
        .subcommand(
            clap::Command::new("config")
                .about("dump different example anysnake2.toml to stdout")
                .subcommand(clap::Command::new("basic"))
                .subcommand(clap::Command::new("minimal"))
                .subcommand(clap::Command::new("full"))
        )
        .subcommand(clap::Command::new("develop").about("run nix develop, and go back to this dir with your favourite shell"))
        .subcommand(clap::Command::new("version").about("the version actually used by the config file. Error if no config file is present (use --version for the version of this binary"))
        .subcommand(clap::Command::new("attach").about("attach to previously running session"))

        .subcommand(
            clap::Command::new("upgrade")
            .arg(
                Arg::new("what").num_args(1..).action(clap::ArgAction::Append), //.last(true), // Indicates that `slop` is only accessible after `--`.
                ).about("query remotes and upgrade anysnake2.toml accordingly")
        )
        .subcommand(
            clap::Command::new("run")
                .about("run arbitray commands in container (w/o any pre/post bash scripts)")
                .arg(
                    Arg::new("slop").num_args(1..).action( clap::ArgAction::Append) , //.last(true), // Indicates that `slop` is only accessible after `--`.
                ),
        )
        .arg(
            Arg::new("slop").num_args(1..).action( clap::ArgAction::Append,) //.last(true), // Indicates that `slop` is only accessible after `--`.
        ) //todo: argument passing to the scripts? 
        .get_matches()
}

fn handle_config_command(matches: &ArgMatches) -> Result<bool> {
    if let Some(("config", sc)) = matches.subcommand() {
        match sc.subcommand() {
            Some(("minimal", _)) => println!(
                "{}",
                std::include_str!("../examples/minimal/anysnake2.toml")
            ),
            Some(("full", _)) => {
                println!("{}", std::include_str!("../examples/full/anysnake2.toml"))
            }
            Some(("basic", _)) => {
                // includes basic
                println!("{}", std::include_str!("../examples/basic/anysnake2.toml"))
            }
            _ => {
                bail!("Could not find that config. Try to pass minimial/basic/full as in  'anysnake2 config basic'");
            }
        }
        Ok(true)
    } else {
        Ok(false)
    }
}

fn configure_logging(matches: &ArgMatches) {
    let verbosity = *matches.get_one::<usize>("verbose").unwrap_or(&2);
    stderrlog::new()
        .module(module_path!())
        .quiet(verbosity == 0)
        .verbosity(verbosity)
        .show_level(false)
        .timestamp(stderrlog::Timestamp::Off)
        .init()
        .unwrap();
}

fn switch_to_configured_version(
    parsed_config: &config::MinimalConfigToml,
    matches: &ArgMatches,
    flake_dir: impl AsRef<Path>,
) -> Result<()> {
    if parsed_config.anysnake2.rev == "dev" {
        info!("Using development version of anysnake");
    } else if matches.contains_id("no-version-switch") {
        info!("--no-version-switch was passed, not switching versions");
    } else if parsed_config.anysnake2.rev
        != *matches
            .get_one::<String>("_running_version")
            .cloned()
            .unwrap_or_else(|| "noversionspecified".to_string())
    {
        info!("restarting with version {}", &parsed_config.anysnake2.rev);
        let repo = format!(
            "{}?rev={}",
            &parsed_config.anysnake2.url.as_ref().unwrap(),
            lookup_github_tag(
                parsed_config.anysnake2.url.as_ref().unwrap(),
                &parsed_config.anysnake2.rev,
                flake_dir
            )?
        );

        let mut args = vec![
            "shell",
            &repo,
            "-c",
            "anysnake2",
            "--_running_version",
            &parsed_config.anysnake2.rev,
        ];
        let input_args: Vec<String> = std::env::args().collect();
        {
            for argument in input_args.iter().skip(1) {
                args.push(argument);
            }
            trace!("new args {:?}", args);
            debug!("running nix {}", &args.join(" "));
            let status = run_without_ctrl_c(|| Ok(Command::new("nix").args(&args).status()?))?;
            //now push
            std::process::exit(status.code().unwrap());
        }
    }
    Ok(())
}

struct CollectedPythonPackages{
    requirement_packages: Vec<(String, String)>,
    build_packages: HashMap<String, BuildPythonPackageInfo>,
}


fn collect_python_packages(
    parsed_config: &mut config::ConfigToml,
) -> Result<CollectedPythonPackages> {
    Ok(match &mut parsed_config.python {
        Some(python) => {
            let mut requirement_packages: Vec<(String, String)> = Vec::new();
            let mut build_packages: HashMap<String, BuildPythonPackageInfo> = HashMap::new();
            for (name, pp) in python.packages.drain() {
                match pp {
                    PythonPackageDefinition::Requirement(str_package_definition) => {
                        requirement_packages.push((name, str_package_definition));
                    }
                    PythonPackageDefinition::BuildPythonPackage(bp_definition) => {
                        build_packages.insert(name, bp_definition);
                    }
                }
            }
            debug!("found python packages {:?}", &requirement_packages);
            if !requirement_packages.is_empty() {
                //don't need pip if we ain't got no packages (and therefore no editable packages
                requirement_packages.push(("pip".into(), "".into())); // we use pip to build editable packages
                requirement_packages.push(("setuptools".into(), "".into())); // we use pip to build editable packages

                let editable_paths: Vec<String> = requirement_packages
                    .iter()
                    .filter_map(|(pkg, spec)| {
                        spec.strip_prefix("editable/")
                            .map(|editable_path| editable_path.to_string() + "/" + pkg)
                    })
                    .collect();
                debug!("found editable_paths: {:?}", &editable_paths);

                let python_requirements_from_editable =
                    python_parsing::find_python_requirements_for_editable(&editable_paths)?;
                for (pkg, version_spec) in python_requirements_from_editable.into_iter() {
                    requirement_packages.push((pkg, version_spec));
                }
            }
            CollectedPythonPackages{requirement_packages, build_packages}
        }
        None => CollectedPythonPackages{requirement_packages: Vec::new(), build_packages: HashMap::new()},
    })
}

#[allow(clippy::vec_init_then_push)]
fn inner_main() -> Result<()> {
    install_ctrl_c_handler()?;
    let matches = parse_args();
    configure_logging(&matches);

    if handle_config_command(&matches)? {
        return Ok(());
    };

    let top_level_slop: Vec<String> = match matches.get_many::<String>("slop") {
        Some(slop) => slop.cloned().collect(),
        None => Vec::new(),
    };

    let cmd = match matches.subcommand() {
        Some((name, _subcommand)) => name,
        _ => {
            if top_level_slop.is_empty() {
                "default"
            } else {
                &top_level_slop[0]
            }
        }
    };

    if std::env::var("SINGULARITY_NAME").is_ok() {
        bail!("Can't run anysnake within singularity container - nesting not supported");
    }

    let config_file = matches
        .get_one::<String>("config_file")
        .cloned()
        .unwrap_or_else(|| "anysnake2.toml".to_string());
    if cmd == "version" && !Path::new(&config_file).exists() {
        //output the version of binary
        print_version_and_exit();
    }

    let flake_dir: PathBuf = [".anysnake2_flake"].iter().collect();
    fs::create_dir_all(&flake_dir)?; //we must create it now, so that we can store the anysnake tag lookup

    let minimal_parsed_config: config::MinimalConfigToml =
        config::MinimalConfigToml::from_file(&config_file)?;
    if cmd != "upgrade" {
        //otherwise you could never upgrade < 1.10 versions
        switch_to_configured_version(&minimal_parsed_config, &matches, &flake_dir)?;
    }

    let mut parsed_config: config::ConfigToml = config::ConfigToml::from_file(&config_file)?;
    if cmd == "version" {
        //output the version you'd actually be using!
        print_version_and_exit();
    }

    if cmd == "attach" {
        let outside_nixpkgs_url = format!(
            "{}?rev={}",
            &parsed_config.outside_nixpkgs.url,
            lookup_github_tag(
                &parsed_config.outside_nixpkgs.url,
                &parsed_config.outside_nixpkgs.rev,
                &flake_dir
            )?,
        );

        return attach_to_previous_container(&flake_dir, &outside_nixpkgs_url);
    }

    let use_generated_file_instead = parsed_config.anysnake2.do_not_modify_flake.unwrap_or(false);

    if cmd == "upgrade" {
        return upgrade(
            matches
                .subcommand()
                .unwrap()
                .1
                .get_many::<String>("what")
                .map(|x| x.cloned().collect()),
            &parsed_config,
            use_generated_file_instead,
        );
    }

    if !(parsed_config.cmd.contains_key(cmd) || cmd == "build" || cmd == "run" || cmd == "develop")
    {
        bail!(
            "Cmd {} not found.
            Available from config file: {:?}
            Available from anysnake2: build, run, example-config, version
            ",
            cmd,
            parsed_config.cmd.keys()
        );
    }

    lookup_missing_flake_revs(&mut parsed_config)?;

    lookup_clones(&mut parsed_config)?;
    perform_clones(&parsed_config)?;

    let temp = collect_python_packages(&mut parsed_config)?;
    let (python_packages, mut python_build_packages) = (temp.requirement_packages, temp.build_packages);
    trace!(
        "python packages: {:?} {:?}",
        python_packages,
        python_build_packages
    );

    let nixpkgs_url = format!(
        "{}?rev={}",
        &parsed_config.outside_nixpkgs.url,
        lookup_github_tag(
            &parsed_config.outside_nixpkgs.url,
            &parsed_config.outside_nixpkgs.rev,
            &flake_dir
        )?,
    );
    apply_trust_on_first_use(&parsed_config, &mut python_build_packages, &nixpkgs_url)?;

    let flake_changed = flake_writer::write_flake(
        &flake_dir,
        &mut parsed_config,
        &python_packages,
        &python_build_packages,
        use_generated_file_instead,
    )?;

    if let Some(("build", sc)) = matches.subcommand() {
        {
            match sc.subcommand() {
                Some(("flake", _)) => {
                    println!("Writing just flake/flake.nix");
                    rebuild_flake(use_generated_file_instead, "flake", &flake_dir)?;
                }
                Some(("sif", _)) => {
                    println!("Building sif in flake/result/...sif");
                    rebuild_flake(
                        use_generated_file_instead,
                        "sif_image.x86_64-linux",
                        &flake_dir,
                    )?;
                }
                Some(("rootfs", _)) => {
                    println!("Building rootfs in flake/result");
                    rebuild_flake(use_generated_file_instead, "", &flake_dir)?;
                }
                _ => {
                    println!("Please pass a subcommand as to what to build");
                    std::process::exit(1);
                }
            }
        }
    } else {
        let run_dir: PathBuf = flake_dir.join("run_scripts").join(cmd);
        fs::create_dir_all(&run_dir)?;
        let run_sh: PathBuf = run_dir.join("run.sh");
        let run_sh_str: String = run_sh.into_os_string().to_string_lossy().to_string();
        fs::write(
            &run_sh_str,
            format!(
                "#/bin/bash\ncd ..&& echo 'starting nix develop shell'\n {}\n",
                &parsed_config.dev_shell.shell
            ),
        )
        .context("Failed to write run.sh")?; // the -i makes it read /etc/bashrc

        let build_output: PathBuf = flake_dir.join("result/rootfs");
        let build_unfinished_file = flake_dir.join(".build_unfinished"); // ie. the flake build failed
                                                                         //
        //early error exit if you try to run an non-existant command
        if flake_changed || !build_output.exists() || build_unfinished_file.exists() {
            info!("Rebuilding flake");
            rebuild_flake(use_generated_file_instead, "", &flake_dir)?;
        }

        if let Some(python) = &parsed_config.python {
            fill_venv(&python.version, &python_packages, &nixpkgs_url, &flake_dir)?;
        };

        if cmd == "develop" {
            if let Some(python) = &parsed_config.python {
                write_develop_python_path(&flake_dir, &python_packages, &python.version)?;
            }
            run_without_ctrl_c(|| {
                let s = format!("../{}", &run_sh_str);
                let full_args = vec!["develop", "-c", "bash", &s];
                println!("{:?}", full_args);
                Ok(Command::new("nix")
                    .current_dir(&flake_dir)
                    .args(full_args)
                    .status()?)
            })?;
        } else {
            let home_dir = PathBuf::from(replace_env_vars(
                parsed_config.container.home.as_deref().unwrap_or("$HOME"),
            ));
            let home_dir_str: String = fs::canonicalize(&home_dir)
                .context("home dir not found")?
                .into_os_string()
                .to_string_lossy()
                .to_string();
            debug!("Using {:?} as home", home_dir);
            fs::create_dir_all(home_dir).context("Failed to create home dir")?;

            let outer_run_sh: PathBuf = run_dir.join("outer_run.sh");
            let run_sh: PathBuf = run_dir.join("run.sh");
            fs::create_dir_all(&run_dir).context("Failed to create run dir for scripts")?;
            let post_run_sh: PathBuf = run_dir.join("post_run.sh");
            let mut post_run_outside: Option<String> = None;

            if cmd == "run" {
                let slop = matches.subcommand().unwrap().1.get_many::<String>("slop");
                let slop: Vec<String> = match slop {
                    Some(slop) => slop.cloned().collect(),
                    None => {
                        bail!("ad hoc command (=run) passed, but nothing to actually run passed")
                    }
                };
                if slop.is_empty() {
                    bail!("no command passed after run");
                }
                info!("Running singularity with ad hoc - cmd {:?}", slop);
                fs::write(&outer_run_sh, "#/bin/bash\nbash -i /anysnake2/run.sh\n")?; // the -i makes it read /etc/bashrc
                fs::write(&run_sh, slop.join(" "))?;
                fs::write(&post_run_sh, "")?;
            } else {
                let cmd_info = parsed_config.cmd.get(cmd).context("Command not found")?;
                match &cmd_info.pre_run_outside {
                    Some(bash_script) => {
                        info!("Running pre_run_outside for cmd - cmd {}", cmd);
                        run_bash(bash_script).context("pre run outside failed")?;
                    }
                    None => {}
                };
                info!("Running singularity - cmd {}", cmd);
                let run_template = std::include_str!("run.sh");
                let run_script = run_template.replace("%RUN%", &cmd_info.run);
                let post_run_script = run_template
                    .replace("%RUN%", cmd_info.post_run_inside.as_deref().unwrap_or(""));
                fs::write(
                &outer_run_sh,
                "#/bin/bash\nbash -i /anysnake2/run.sh $@\nexport ANYSNAKE_RUN_STATUS=$?\nbash /anysnake2/post_run.sh", //the -i makes it read /etc/bashrc
            )?;
                fs::write(&run_sh, run_script)?;
                fs::write(&post_run_sh, post_run_script)?;
                post_run_outside = cmd_info.post_run_outside.clone();
            }

            let outer_run_sh_str: String =
                outer_run_sh.into_os_string().to_string_lossy().to_string();
            let run_sh_str: String = run_sh.into_os_string().to_string_lossy().to_string();
            let post_run_sh_str: String =
                post_run_sh.into_os_string().to_string_lossy().to_string();

            let mut singularity_args: Vec<String> = vec![
                "exec".into(),
                "--userns".into(),
                "--cleanenv".into(),
                "--home".into(),
                home_dir_str,
            ];
            let mut binds = Vec::new();
            binds.push((
                "/nix/store".to_string(),
                "/nix/store".to_string(),
                "ro".to_string(),
            ));
            let mut envs = Vec::new();
            let mut paths = vec!["/bin"];
            binds.push((
                run_sh_str,
                "/anysnake2/run.sh".to_string(),
                "ro".to_string(),
            ));
            binds.push((
                post_run_sh_str,
                "/anysnake2/post_run.sh".to_string(),
                "ro".to_string(),
            ));
            binds.push((
                outer_run_sh_str,
                "/anysnake2/outer_run.sh".to_string(),
                "ro".to_string(),
            ));
            if let Some(python) = parsed_config.python {
                let venv_dir: PathBuf = flake_dir.join("venv").join(&python.version);
                error!("{:?}", venv_dir);
                binds.push((
                    venv_dir.to_string_lossy(),
                    "/anysnake2/venv".to_string(),
                    "ro".to_string(),
                ));
                let mut python_paths = Vec::new();
                for (pkg, spec) in python_packages
                    .iter()
                    .filter(|(_, spec)| spec.starts_with("editable/"))
                {
                    let safe_pkg = safe_python_package_name(pkg);
                    let target_dir: PathBuf = [spec.strip_prefix("editable/").unwrap(), pkg]
                        .iter()
                        .collect();
                    binds.push((
                        target_dir.to_string_lossy(),
                        format!("/anysnake2/venv/linked_in/{}", safe_pkg),
                        "ro".to_string(),
                    ));
                    let egg_link = venv_dir.join(format!("{}.egg-link", safe_pkg));
                    let egg_target = parse_egg(egg_link)?;
                    python_paths.push(egg_target)
                }
                envs.push(format!("PYTHONPATH={}", python_paths.join(":")));
                paths.push("/anysnake2/venv/bin");
            };

            match &parsed_config.container.volumes_ro {
                Some(volumes_ro) => {
                    for (from, to) in volumes_ro {
                        let from: PathBuf = fs::canonicalize(from)
                            .context(format!("canonicalize path failed on {} (read only volume - does the path exist?)", &from))?;
                        let from = from.into_os_string().to_string_lossy().to_string();
                        binds.push((from, to.to_string(), "ro".to_string()));
                    }
                }
                None => {}
            };
            match &parsed_config.container.volumes_rw {
                Some(volumes_ro) => {
                    for (from, to) in volumes_ro {
                        let from: PathBuf = fs::canonicalize(from)
                            .context(format!("canonicalize path failed on {} (read/write volume - does the path exist?)", &from))?;
                        let from = from.into_os_string().to_string_lossy().to_string();
                        binds.push((from, to.to_string(), "rw".to_string()));
                    }
                }
                None => {}
            }
            for (from, to, opts) in binds {
                singularity_args.push("--bind".into());
                singularity_args.push(format!(
                    "{}:{}:{}",
                    //fs::canonicalize(from)?
                    //.into_os_string()
                    //.to_string_lossy(),
                    from,
                    to,
                    opts
                ));
            }

            if let Some(container_envs) = &parsed_config.container.env {
                for (k, v) in container_envs.iter() {
                    envs.push(format!("{}={}", k, replace_env_vars(v)));
                }
            }

            envs.push(format!("PATH={}", paths.join(":")));

            for e in envs.into_iter() {
                singularity_args.push("--env".into());
                singularity_args.push(e);
            }

            singularity_args.push(flake_dir.join("result/rootfs").to_string_lossy());
            singularity_args.push("/bin/bash".into());
            singularity_args.push("/anysnake2/outer_run.sh".into());
            for s in top_level_slop.iter().skip(1) {
                singularity_args.push(s.to_string());
            }
            let dtach_socket = match &parsed_config.anysnake2.dtach {
                true => {
                    if std::env::var("STY").is_err() && std::env::var("TMUX").is_err() {
                        Some(format!(
                            "{}_{}",
                            cmd,
                            chrono::Local::now().format("%Y-%m-%d_%H:%M:%S")
                        ))
                    } else {
                        None
                    }
                }
                false => None,
            };

            let singularity_result = run_singularity(
                &singularity_args[..],
                &nixpkgs_url,
                Some(&run_dir.join("singularity.bash")),
                dtach_socket,
                &flake_dir,
            )?;
            if let Some(bash_script) = post_run_outside {
                if let Err(e) = run_bash(&bash_script) {
                    warn!(
                        "An error occured when running the post_run_outside bash script: {}",
                        e
                    )
                }
            };
            std::process::exit(
                singularity_result
                    .code()
                    .context("No exit code inside container?")?,
            );
        }
    }
    Ok(())
}

fn run_without_ctrl_c<T>(func: impl Fn() -> Result<T>) -> Result<T> {
    CTRL_C_ALLOWED.store(false, Ordering::SeqCst);
    let res = func();
    CTRL_C_ALLOWED.store(true, Ordering::SeqCst);
    res
}

fn run_singularity(
    args: &[String],
    outside_nix_repo: &str,
    log_file: Option<&PathBuf>,
    dtach_socket: Option<String>,
    flake_dir: &Path,
) -> Result<std::process::ExitStatus> {
    let singularity_url = format!("{}#singularity", outside_nix_repo);
    register_nix_gc_root(&singularity_url, flake_dir)?;
    run_without_ctrl_c(|| {
        let mut nix_full_args: Vec<String> = Vec::new();
        let using_dtach = if let Some(dtach_socket) = &dtach_socket {
            let dtach_dir = flake_dir.join("dtach");
            fs::create_dir_all(dtach_dir)?;
            let dtach_url = singularity_url.replace("#singularity", "#dtach");
            register_nix_gc_root(&dtach_url, flake_dir)?;
            nix_full_args.extend(vec![
                //vec just to shut up clippy
                "shell".to_string(),
                dtach_url,
                "-c".to_string(),
                "dtach".to_string(),
                "-c".to_string(), // create a new session
                flake_dir.join("dtach").join(dtach_socket).to_string_lossy(),
                "nix".to_string(),
            ]);
            true
        } else {
            false
        };

        nix_full_args.extend(vec![
            //vec just to shutup clippy
            "shell".to_string(),
            singularity_url.clone(),
            "-c".into(),
            "singularity".into(),
        ]);
        for arg in args {
            nix_full_args.push(arg.to_string());
        }
        let pp = pretty_print_singularity_call(&nix_full_args);
        if let Some(lf) = log_file {
            let o = format!("nix {}", pp.trim_start());
            fs::write(lf, o)?;
        }
        info!("nix {}", pp.trim_start());
        if using_dtach {
            // dtach eats the current screen
            // so we want to push enough newlines to preserve our output
            use terminal_size::{terminal_size, Height, Width};
            let empty_lines = match terminal_size() {
                Some((Width(_w), Height(h))) => h,
                None => 50,
            };
            for _ in 0..empty_lines {
                println!();
            }
        }
        std::io::stdout().flush()?;

        Ok(Command::new("nix").args(nix_full_args).status()?)
    })
}

fn print_version_and_exit() -> ! {
    println!("anysnake2 version: {}", VERSION);
    std::process::exit(0);
}

fn pretty_print_singularity_call(args: &[String]) -> String {
    let mut res = "".to_string();
    let mut skip_space = false;
    for arg in args.iter() {
        if skip_space {
            skip_space = false
        } else {
            res += "    ";
        }
        if arg.contains('&') {
            res += "\"";
            res += arg;
            res += "\"";
        } else {
            res += arg;
        }
        if !(arg == "--bind" || arg == "--env" || arg == "--home" || arg == "singularity") {
            res += " \\\n";
        } else {
            skip_space = true;
            res += " ";
        }
    }
    res.pop();
    res += "\n";
    res
}

/// expand clones by clone_regular_expressions, verify url schema

fn lookup_clones(parsed_config: &mut config::ConfigToml) -> Result<()> {
    let clone_regexps: Vec<(Regex, &String)> = match &parsed_config.clone_regexps {
        Some(replacements) => {
            let mut res = Vec::new();
            for (from, to) in replacements {
                let r = Regex::new(&format!("^{}$", from))
                    .context(format!("failed to parse {}", from))?;
                res.push((r, to))
            }
            res
        }
        None => Vec::new(),
    };
    match &mut parsed_config.clones {
        Some(clones) => {
            for (_target_dir, name_urls) in clones.iter_mut() {
                for (name, proto_url) in name_urls.iter_mut() {
                    for (re, replacement) in &clone_regexps {
                        if re.is_match(proto_url) {
                            let mut out = proto_url.to_string();
                            for group in re.captures_iter(proto_url) {
                                //there only ever is one
                                out = replacement.replace("\\0", name);
                                for ii in 1..group.len() {
                                    out = out.replace(&format!("\\{}", ii), &group[ii]);
                                }
                                //println_f!("match {name}={url} {re} => {out}");
                            }
                            *proto_url = out; // know it's the real url
                        }
                    }
                    if !(proto_url.starts_with("git+")
                        || proto_url.starts_with("hg+")
                        || proto_url.starts_with("file://"))
                    {
                        bail!("Url did not start with git+, hg+ or file:// which are the only supported version control formats {}. (Possibly rewritten using clone_regexps", proto_url);
                    }
                }
            }
        }
        None => {}
    };
    //assert!(re.is_match("2014-01-01"));

    Ok(())
}

fn dir_empty(path: &Path) -> Result<bool> {
    Ok(path
        .read_dir()
        .context("Failed to read_dir")?
        .next()
        .is_none())
}

fn perform_clones(parsed_config: &config::ConfigToml) -> Result<()> {
    match &parsed_config.clones {
        Some(clones) => {
            for (target_dir, name_urls) in clones.iter() {
                fs::create_dir_all(target_dir)
                    .context(format!("Could not create {}", target_dir))?;
                let clone_log: PathBuf = [target_dir, ".clone_info.json"].iter().collect();
                let mut known_clones: HashMap<String, String> = match clone_log.exists() {
                    true => serde_json::from_str(&fs::read_to_string(&clone_log)?)?,
                    false => HashMap::new(),
                };
                for (name, url) in name_urls {
                    let known_url = known_clones.get(name).map(String::as_str).unwrap_or("");
                    let final_dir: PathBuf = [target_dir, name].iter().collect();
                    if known_url != url && final_dir.exists() && !dir_empty(&final_dir)?
                    //empty dir is ok.
                    {
                        let msg = format!(
                            "Url changed for clone target: {target_dir}/{name}. Was '{known_url}' is now '{url}'.\n\
                        Cowardly refusing to throw away old checkout."
                        , target_dir=target_dir, name=name, known_url=known_url, url=url);
                        bail!(msg);
                    }
                }
                for (name, url) in name_urls {
                    let final_dir: PathBuf = [target_dir, name].iter().collect();
                    fs::create_dir_all(&final_dir)?;
                    if dir_empty(&final_dir)? {
                        info!("cloning {}/{} from {}", target_dir, name, url);
                        known_clones.insert(name.clone(), url.clone());
                        let (cmd, trunc_url) = if url.starts_with("git+") {
                            ("git", url.strip_prefix("git+").unwrap())
                        } else if url.starts_with("hg+") {
                            ("hg", url.strip_prefix("hg+").unwrap())
                        } else if url.starts_with("file://") {
                            ("cp", &url[..])
                        } else {
                            bail!("Unexpected url schema - should have been tested before (bug in anysnake. try git+https)");
                        };
                        let parsed_url =
                            Url::parse(trunc_url) //I can't change the scheme from git+https to https, with this libary
                                .with_context(|| {
                                    format!("Failed to parse {} as an url", &trunc_url)
                                })?;

                        let mut base_url = parsed_url.clone();
                        base_url.set_query(None);
                        let clone_url_for_cmd = base_url.as_str();
                        let clone_url_for_cmd = match clone_url_for_cmd.strip_prefix("file://") {
                            Some(path) => {
                                if path.starts_with('/') {
                                    path.to_string()
                                } else {
                                    // we are in target/package, so we need to go up to to make it
                                    // relative again
                                    "../../".to_string() + (path.strip_prefix("./").unwrap_or(path))
                                }
                            }
                            None => clone_url_for_cmd.to_string(),
                        };
                        let output = run_without_ctrl_c(|| match cmd {
                            "hg" | "git" => Command::new(cmd)
                                .args(["clone", &clone_url_for_cmd, "."])
                                .current_dir(&final_dir)
                                .output()
                                .context(format!(
                                    "Failed to execute clone {target_dir}/{name} from {url} .",
                                    target_dir = target_dir,
                                    name = name,
                                    url = url
                                )),
                            "cp" => {
                                let args = [
                                    "-c",
                                    &format!(
                                        "cp {}/* . -a",
                                        &clone_url_for_cmd
                                            .strip_suffix('/')
                                            .unwrap_or(&clone_url_for_cmd)
                                    )[..],
                                ];
                                dbg!(&args);
                                Command::new("bash")
                                    .args(args)
                                    .current_dir(&final_dir)
                                    .output()
                                    .context(format!(
                                        "Failed to execute copy {target_dir}/{name} from {url} .",
                                        target_dir = target_dir,
                                        name = name,
                                        url = url
                                    ))
                            }

                            _ => Err(anyhow!("Unsupported clone cmd?!")),
                        })?;
                        if !output.status.success() {
                            let stdout = String::from_utf8_lossy(&output.stdout);
                            let stderr = String::from_utf8_lossy(&output.stderr);
                            let msg = format!(
                                "Failed to clone {target_dir}/{name} from {url}. \n Stdout {stdout:?}\nStderr: {stderr:?}",
                            target_dir = target_dir, name = name, url = url, stdout=stdout, stderr=stderr);
                            bail!(msg);
                        }

                        for (k, v) in parsed_url.query_pairs() {
                            let v = v.to_string();
                            if k == "rev" {
                                let args: Vec<&str> = if cmd == "git" {
                                    ["checkout", &v].into()
                                } else if cmd == "hg" {
                                    ["checkout", "-r", &v].into()
                                } else {
                                    bail!("Should not be reached");
                                };
                                let output = run_without_ctrl_c(|| {
                                    Command::new(cmd)
                                        .args(&args)
                                        .current_dir(&final_dir)
                                        .output()
                                        .context(format!(
                                            "Failed to execute checkout revision {v} in {target_dir}",
                                            v=v,
                                            target_dir = target_dir,
                                        ))
                                })?;
                                if !output.status.success() {
                                    let stdout = String::from_utf8_lossy(&output.stdout);
                                    let stderr = String::from_utf8_lossy(&output.stderr);
                                    let msg = format!(
                                        "Failed to checkout {v} in {target_dir}. \n Stdout {stdout:?}\nStderr: {stderr:?}",
                                        target_dir = target_dir, v = v, stdout=stdout, stderr=stderr);
                                    bail!(msg);
                                }
                            } else {
                                bail!(
                                    "Could not understand url for {target_dir}: {url}",
                                    target_dir = &target_dir,
                                    url = &url
                                );
                            }
                        }
                    }
                }
                fs::write(
                    &clone_log,
                    serde_json::to_string_pretty(&json!(known_clones))?,
                )
                .with_context(|| format!("Failed to write {:?}", &clone_log))?;
            }
        }
        None => {}
    };

    Ok(())
}

fn rebuild_flake(
    use_generated_file_instead: bool,
    target: &str,
    flake_dir: impl AsRef<Path>,
) -> Result<()> {
    debug!("writing flake");

    if !use_generated_file_instead {
        run_without_ctrl_c(|| {
            Command::new("git")
                .args(["commit", "-m", "autocommit"])
                .current_dir(&flake_dir)
                .output()
                .context("Failed git add flake.nix")
        })?;
    }
    let build_unfinished_file = flake_dir.as_ref().join(".build_unfinished");
    fs::write(&build_unfinished_file, "in_progress")?;

    if target != "flake" {
        debug!("building container");
        let nix_build_result = run_without_ctrl_c(|| {
            Command::new("nix")
                .args(["build", &format!("./#{}", target), "-v",
                "--max-jobs", "auto",
                "--cores", "4",
                "--keep-going"
                ]
                )
                .current_dir(&flake_dir)
                .status()
                .with_context(|| format!("nix build failed. Perhaps try with --show-trace using 'nix build ./#{} -v --show-trace'",
                    target))
        })?;
        if nix_build_result.success() {
            fs::remove_file(&build_unfinished_file)?;
            Ok(())
        } else {
            Err(anyhow!("flake building failed"))
        }
    } else {
        Ok(())
    }
}

fn run_bash(script: &str) -> Result<()> {
    run_without_ctrl_c(|| {
        let mut child = Command::new("bash").stdin(Stdio::piped()).spawn()?;
        let child_stdin = child.stdin.as_mut().unwrap();
        child_stdin.write_all(b"set -euo pipefail\n")?;
        child_stdin.write_all(script.as_bytes())?;
        child_stdin.write_all(b"\n")?;
        let ecode = child.wait().context("Failed to wait on bash")?; // closes stdin
        if ecode.success() {
            Ok(())
        } else {
            Err(anyhow!("Bash error return code {}", ecode))
        }
    })
}

fn replace_env_vars(input: &str) -> String {
    let mut output = input.to_string();
    for (k, v) in std::env::vars() {
        output = output.replace(&format!("${}", k), &v);
        output = output.replace(&format!("${{{}}}", k), &v);
    }
    output
}

fn safe_python_package_name(input: &str) -> String {
    input.replace('_', "-")
}

fn fill_venv(
    python_version: &str,
    python: &[(String, String)],
    outside_nixpkgs_url: &str, //clones: &HashMap<String, HashMap<String, String>>, //target_dir, name, url
    flake_dir: &Path,
) -> Result<()> {
    let venv_dir: PathBuf = flake_dir.join("venv").join(python_version);
    fs::create_dir_all(&venv_dir.join("bin"))?;
    fs::create_dir_all(flake_dir.join("venv_develop"))?;
    let mut to_build = Vec::new();

    let target_python: PathBuf = PathBuf::from_str(".anysnake2_flake/result/rootfs/bin/python")
        .unwrap()
        .canonicalize()
        .context("failed to find python binary in container")?;
    let target_python_str = target_python.to_string_lossy();

    for (pkg, spec) in python
        .iter()
        .filter(|(_, spec)| spec.starts_with("editable/"))
    {
        let safe_pkg = safe_python_package_name(pkg);
        let target_dir: PathBuf = [spec.strip_prefix("editable/").unwrap(), pkg]
            .iter()
            .collect();
        if !target_dir.exists() {
            bail!("editable python package that was not present in file system (missing clone)? looking for package {} in {:?}",
                               pkg, target_dir);
        }
        let egg_link = venv_dir.join(format!("{}.egg-link", safe_pkg));
        let venv_used = {
            let anysnake_link = venv_dir.join(format!("{}.anysnake-link", safe_pkg));
            if !anysnake_link.exists() {
                "".to_string()
            } else {
                ex::fs::read_to_string(anysnake_link)?
            }
        };
        if !egg_link.exists() || venv_used != target_python_str {
            // so that changing python versions triggers a rebuild.
            to_build.push((safe_pkg, target_dir));
        }
    }
    if !to_build.is_empty() {
        for (safe_pkg, target_dir) in to_build.iter() {
            info!("Pip install {:?}", &target_dir);
            let td = tempfile::Builder::new().prefix("anysnake_venv").tempdir()?; // temp /tmp
            let td_home = tempfile::Builder::new().prefix("anysnake_venv").tempdir()?; // temp home directory
            let td_home_str = td_home.path().to_string_lossy().to_string();

            let search_python = extract_python_exec_from_python_env_bin(&target_python)?;
            println!("target_python {:?}", target_python);
            println!("search_python {:?}", search_python);

            let mut cmd_file = tempfile::NamedTempFile::new()?;
            writeln!(
                cmd_file,
                indoc!(
                    "
                set -eux pipefail
                cat /anysnake2/install.sh
                mkdir /tmp/venv
                cd /anysnake2/venv/linked_in/{safe_pkg} && \
                    pip \
                    --disable-pip-version-check \
                    install \
                    --no-deps \
                    -e . \
                    --prefix=/tmp/venv \
                    --ignore-installed
                $(python <<EOT
                from pathlib import Path
                for fn in Path('/tmp/venv/bin').glob('*'):
                    input = fn.read_text()
                    if '{search_python}' in input:
                        output = input.replace('{search_python}', '{target_python}')
                        fn.write_text(output)
                EOT
                )
                cp /tmp/venv/bin/* /anysnake2/venv/bin 2>/dev/null|| true
               "
                ),
                safe_pkg = &safe_pkg,
                search_python = search_python,
                target_python = &target_python_str,
            )
            .context("failed to write tmp file with cmd")?;

            let mut singularity_args: Vec<String> = vec![
                "exec".into(),
                "--userns".into(),
                "--cleanenv".into(),
                //"--no-home".into(),
                "--home".into(),
                td_home_str,
                "--bind".into(),
                "/nix/store:/nix/store:ro".into(),
                "--bind".into(),
                format!("{}:/tmp:rw", &td.path().to_string_lossy()),
                "--bind".into(),
                format!(
                    "{}:/anysnake2/venv:rw",
                    venv_dir.clone().into_os_string().to_string_lossy()
                ),
                "--bind".into(),
                format!(
                    "{}:/anysnake2/venv/linked_in/{}:rw",
                    target_dir.clone().into_os_string().to_string_lossy(),
                    &safe_pkg
                ),
                "--bind".into(),
                format!(
                    "{}:/anysnake2/venv/bin:rw",
                    venv_dir.join("bin").into_os_string().to_string_lossy()
                ),
                "--bind".into(),
                format!(
                    "{}:/anysnake2/install.sh",
                    cmd_file.path().to_string_lossy()
                ),
            ];
            singularity_args.push(flake_dir.join("result/rootfs").to_string_lossy());
            singularity_args.push("bash".into());
            singularity_args.push("/anysnake2/install.sh".into());
            info!("installing inside singularity");
            let singularity_result = run_singularity(
                &singularity_args[..],
                outside_nixpkgs_url,
                Some(&venv_dir.join("singularity.bash")),
                None,
                flake_dir,
            )
            .context("singularity failed")?;
            if !singularity_result.success() {
                bail!(
                    "Singularity pip install failed with exit code {}",
                    singularity_result.code().unwrap()
                );
            }
            // now copy the egg/pth files..
            // appearntly bin patching is no longer necessary.
            let source_egg_folder = td
                .path()
                .join("venv/lib")
                .join(format!("python{}", python_version))
                .join("site-packages");
            let target_egg_link = venv_dir.join(format!("{}.egg-link", safe_pkg));
            let paths = fs::read_dir(&source_egg_folder)
                .context("could not read site-packages folder in temp venv")?;
            let mut any_found = false;
            for path in paths {
                let path = path.unwrap().path();
                let suffix = path.extension().unwrap_or(OsStr::new("")).to_string_lossy();
                if suffix == "pth" || suffix == "egg-link" {
                    //we want to read {safe_pkg}.egg-link, not __editable__{safe_pkg}-{version}.pth
                    //because we don't *know* the version
                    //and this happens only once
                    fs::write(
                        target_egg_link,
                        ex::fs::read_to_string(path).context("Failed reading source  link")?,
                    )?;
                    any_found = true;
                    break;
                }
            }
            if !any_found {
                let paths = fs::read_dir(source_egg_folder).unwrap();
                for path in paths {
                    let path = path.unwrap().path();
                    info!("found in venv folder {}", path.display());
                }
                bail!("Could not find .egg or .pth in venv folder");
            }

            let target_anysnake_link = venv_dir.join(format!("{}.anysnake-link", safe_pkg));
            fs::write(target_anysnake_link, &target_python_str)
                .context("target anysnake link write failed")?;

            /*keep it here in case we need it again...
             * for dir_entry in walkdir::WalkDir::new(td.path()) {
                let dir_entry = dir_entry?;
                if let Some(filename) = dir_entry.file_name().to_str() {
                    if filename.ends_with(".egg-link") {
                        trace!("found {:?} for {:?}", &safe_pkg, &dir_entry);
                        fs::write(
                            target_egg_link,
                            fs::read_to_string(dir_entry.path())?,
                        )?;
                        break;
                    }
                };
            }
            */
        }
    }
    Ok(())
}

fn extract_python_exec_from_python_env_bin(path: &PathBuf) -> Result<String> {
    let text: Vec<u8> =
        std::fs::read(path).with_context(|| format!("failed reading {:?}", path))?;
    let binary_re = regex::bytes::Regex::new("'NIX_PYTHONEXECUTABLE' '([^']+)'").unwrap();
    let hits = binary_re.captures(&text);
    let out = match hits {
        Some(x) => std::str::from_utf8(&x[1])?.to_string(),
        None => {
            let text = std::str::from_utf8(&text).with_context(|| {
                format!(
                    "failed utf-8 converting {:?}, but also had no NIX_PYTHONEXECUTABLE",
                    path
                )
            })?;
            let re = Regex::new("exec \"([^\"]+)\"").unwrap();
            let out: String = re
                .captures_iter(text)
                .next()
                .context(format!("Could not find exec in {:?}", &path))?[1]
                .to_string();
            out
        }
    };

    Ok(out)
}

#[allow(non_snake_case)]
#[derive(Deserialize, Debug)]
struct NixFlakePrefetchOutput {
    storePath: String,
}

#[derive(Deserialize, Debug)]
struct NixBuildOutputs {
    out: String,
}

#[derive(Deserialize, Debug)]
struct NixBuildOutput {
    outputs: NixBuildOutputs,
}

fn prefetch_flake(url_without_hash: &str) -> Result<String> {
    debug!("nix prefetching flake {}", &url_without_hash);
    run_without_ctrl_c(|| {
        let output = std::process::Command::new("nix")
            .args(&["flake", "prefetch", url_without_hash, "--json"])
            .output()?;
        if !output.status.success() {
            Err(anyhow!("nix build failed"))
        } else {
            let stdout = String::from_utf8_lossy(&output.stdout);
            let j: NixFlakePrefetchOutput = serde_json::from_str(&stdout)?;
            //now from the gc_dir
            Ok(j.storePath)
        }
    })
}

fn register_gc_root(store_path: &str, symlink: &Path) -> Result<()> {
    debug!("registering gc root for {} at {:?}", &store_path, &symlink);
    run_without_ctrl_c(|| {
        let output = std::process::Command::new("nix-store")
            .args(&[
                "--realise",
                store_path,
                "--add-root",
                &symlink.to_string_lossy(),
            ])
            .output()?;
        if !output.status.success() {
            Err(anyhow!("nix-store realise failed"))
        } else {
            Ok(())
        }
    })
}

fn nix_build_flake(url: &str) -> Result<String> {
    run_without_ctrl_c(|| {
        let output = std::process::Command::new("nix")
            .args(&[
                "build",
                url,
                "--max-jobs",
                "auto",
                "--cores",
                "4",
                "--no-link",
                "--json",
            ])
            .output()?;
        if !output.status.success() {
            Err(anyhow!("nix build failed"))
        } else {
            let stdout = String::from_utf8_lossy(&output.stdout);
            println!("{}", stdout);
            let j: Vec<NixBuildOutput> = serde_json::from_str(&stdout)?;
            let j = j.into_iter().next().unwrap();
            Ok(j.outputs.out)
        }
    })
}

pub fn register_nix_gc_root(url: &str, flake_dir: impl AsRef<Path>) -> Result<()> {
    debug!("registering gc root for {}", url);
    //where we store this stuff
    let gc_roots = flake_dir.as_ref().join(".gcroots");
    fs::create_dir_all(&gc_roots)?;

    let (without_hash, _) = url.rsplit_once('#').expect("GC_root url should contain #");
<<<<<<< HEAD
    let flake_symlink_here = gc_roots.join(without_hash.replace('/', "_"));
    if !flake_symlink_here.exists() {
        debug!("nix prefetching flake {}", &without_hash);
        run_without_ctrl_c(|| {
            let output = std::process::Command::new("nix")
                .args(["flake", "prefetch", without_hash, "--json"])
                .output()?;
            if !output.status.success() {
                Err(anyhow!("nix build failed"))
            } else {
                let stdout = String::from_utf8_lossy(&output.stdout);
                let j: NixFlakePrefetchOutput = serde_json::from_str(&stdout)?;
                symlink_for_sure(j.storePath, &flake_symlink_here)?;
                symlink_for_sure(
                    gc_roots
                        .canonicalize()?
                        .join(without_hash.replace('/', "_")),
                    gc_per_user_base.join(format!(
                        "{}_{}",
                        &flake_hash,
                        without_hash.replace('/', "_")
                    )),
                )?;
                //now from the gc_dir
                Ok(())
            }
        })?;
    }

    //now the nix build.

    let out_dir = gc_roots.join(url.replace('/', "_"));
    let rev_file = gc_roots.join(format!("{}.rev", url.replace('/', "_")));
    let last = fs::read_to_string(&rev_file).unwrap_or_else(|_| "".to_string());
    if last != url || !out_dir.exists() {
        fs::remove_file(&out_dir).ok();
        fs::write(&rev_file, url).ok();
        debug!("nix building {}", &url);

        let store_path = run_without_ctrl_c(|| {
            let output = std::process::Command::new("nix")
                .args([
                    "build",
                    url,
                    "--max-jobs",
                    "auto",
                    "--cores",
                    "4",
                    "--no-link",
                    "--json",
                ])
                .output()?;
            if !output.status.success() {
                Err(anyhow!("nix build failed"))
            } else {
                let stdout = String::from_utf8_lossy(&output.stdout);
                println!("{}", stdout);
                let j: Vec<NixBuildOutput> = serde_json::from_str(&stdout)?;
                let j = j.into_iter().next().unwrap();
                Ok(j.outputs.out)
            }
        })?;
        symlink_for_sure(store_path, &out_dir)?;
        symlink_for_sure(
            out_dir
                .parent()
                .context("parent not found")?
                .canonicalize()?
                .join(url.replace('/', "_")),
            gc_per_user_base.join(format!("{}_{}", &flake_hash, url.replace('/', "_"))),
        )?;
=======
    //first we store and hash the flake itself and record tha.
    let flake_symlink_here = gc_roots.join(&without_hash.replace("/", "_"));
    if !flake_symlink_here.exists() {
        let store_path = prefetch_flake(&without_hash)?;
        register_gc_root(&store_path, &flake_symlink_here)?;
    }

    let build_symlink_here = gc_roots.join(url.replace("/", "_"));
    if !build_symlink_here.exists() {
        let store_path = nix_build_flake(&url)?;
        register_gc_root(&store_path, &build_symlink_here)?;
>>>>>>> 2d6bb7f2
    }
    Ok(())
}

fn attach_to_previous_container(flake_dir: impl AsRef<Path>, outside_nix_repo: &str) -> Result<()> {
    let mut available: Vec<_> = fs::read_dir(flake_dir.as_ref().join("dtach"))
        .context("Could not find dtach socket directory")?
        .filter_map(|x| x.ok())
        .collect();
    if available.is_empty() {
        bail!("No session to attach to available");
    } else if available.len() == 1 {
        println!("reattaching to {:?}", available[0].file_name());
        run_dtach(available[0].path(), outside_nix_repo)
    } else {
        available.sort_unstable_by_key(|x| x.file_name());
        loop {
            println!("please choose an entry to reattach (number+enter), or ctrl-c to abort");
            for (ii, entry) in available.iter().enumerate() {
                println!("\t{} {:?}", ii, entry.file_name());
            }
            let line1 = std::io::stdin().lock().lines().next().unwrap().unwrap();
            for (ii, entry) in available.iter().enumerate() {
                if format!("{}", ii) == line1 {
                    return run_dtach(entry.path(), outside_nix_repo);
                }
            }
            println!("sorry I did not understand that. \n")
        }
    }
}

fn upgrade(
    what: Option<Vec<String>>,
    parsed_config: &config::ConfigToml,
    use_generated_file_instead: bool,
) -> Result<()> {
    match what {
        None => {
            println!("no upgrade specified");
            println!("Available for upgrade");
            println!("\tanysnake2");
            return Ok(());
        }
        Some(what_) => {
            for w in what_ {
                if w == "anysnake2" {
                    println!("querying github for newest anysnake2 version");
                    let repo = parsed_config
                        .anysnake2
                        .url
                        .as_ref()
                        .context("no anysnake2 url???")?
                        .strip_prefix("github:");
                    match repo {
                        Some(repo) => {
                            let gh_tags = flake_writer::get_github_tags(repo, 1)?;
                            if !gh_tags.is_empty() {
                                let newest = gh_tags
                                    .first()
                                    .expect("No tags though vec was not empty!?");
                                let newest_tag = newest["name"]
                                    .as_str()
                                    .context("Could not find name for tag in github api output")?
                                    .to_string();
                                println!("found newest tag: {}", newest_tag);
                                println!("current tag: {}", parsed_config.anysnake2.rev);
                                if newest_tag != parsed_config.anysnake2.rev {
                                    if use_generated_file_instead {
                                        return Err(anyhow!(
                                            "do_not_modify_flake is set. Not upgrading anything"
                                        ));
                                    }
                                    if parsed_config.anysnake2.rev == "dev" {
                                        return Err(anyhow!("Currently the 'dev' version is specified. Not overwriting that."));
                                    }
                                    //todo: refactor into 'modify-toml-closure-taking-func'?
                                    let toml = std::fs::read_to_string(
                                        parsed_config.anysnake2_toml_path.as_ref().unwrap(),
                                    )
                                    .expect("Could not reread config file");
                                    let mut doc = toml.parse::<Document>().expect("invalid doc");
                                    doc["anysnake2"]["rev"] = value(newest_tag);
                                    let out_toml = doc.to_string();
                                    std::fs::write(
                                        parsed_config.anysnake2_toml_path.as_ref().unwrap(),
                                        out_toml,
                                    )
                                    .expect("failed to rewrite config file");
                                    println!("Upgraded anysnake2.toml");
                                } else {
                                    println!(
                                        "not upgrading anysnake2 entry - already at newest version",
                                    );
                                }
                            } else {
                                return Err(anyhow!("Could not find any version in {}", &repo));
                            }
                        }
                        None => {
                            return Err(anyhow!(
                                "Can only upgrade anysnake2 if it's being sourced from github"
                            ))
                        }
                    }
                } else {
                    return Err(anyhow!(
                        "Could not handle upgrade for {}, don't know what to do",
                        w
                    ));
                }
            }
        }
    };
    Ok(())
}

fn run_dtach(p: impl AsRef<Path>, outside_nix_repo: &str) -> Result<()> {
    let dtach_url = format!("{}#dtach", outside_nix_repo);
    let nix_full_args = vec![
        "shell".to_string(),
        dtach_url,
        "-c".to_string(),
        "dtach".to_string(),
        "-a".to_string(),
        p.as_ref().to_owned().to_string_lossy(),
    ];
    let status = Command::new("nix").args(nix_full_args).status()?;
    if status.success() {
        Ok(())
    } else {
        Err(anyhow!("dtach reattachment failed"))
    }
}
fn parse_egg(egg_link: impl AsRef<Path>) -> Result<String> {
    let raw = fs::read_to_string(egg_link)?;
    Ok(match raw.split_once('\n') {
        Some(x) => x.0.to_string(),
        None => raw,
    })
}

fn write_develop_python_path(
    flake_dir: impl AsRef<Path>,
    python_packages: &[(String, String)],
    python_version: &str,
) -> Result<()> {
    let mut develop_python_paths = Vec::new();
    let venv_dir: PathBuf = flake_dir.as_ref().join("venv").join(python_version);
    let parent_dir: PathBuf = fs::canonicalize(&flake_dir)?
        .parent()
        .context("No parent found for flake dir")?
        .to_path_buf();

    for (pkg, spec) in python_packages
        .iter()
        .filter(|(_, spec)| spec.starts_with("editable/"))
    {
        let safe_pkg = safe_python_package_name(pkg);
        let real_target = parent_dir.join(spec.strip_prefix("editable/").unwrap());
        let egg_link = venv_dir.join(format!("{}.egg-link", safe_pkg));
        let egg_target = parse_egg(egg_link)?;
        let egg_target =
            egg_target.replace("/anysnake2/venv/linked_in", &real_target.to_string_lossy());

        develop_python_paths.push(egg_target)
    }
    fs::write(
        flake_dir.as_ref().join("develop_python_path.bash"),
        format!("export PYTHONPATH=\"{}\"", &develop_python_paths.join(":")),
    )?;
    Ok(())
}

enum PrefetchHashResult {
    Hash(String),
    HaveToUseFetchGit,
}

/// if no hash_{rev} is set, discover it and update anysnake2.toml
/// if no rev is set, discover it as well
fn apply_trust_on_first_use(
    config: &config::ConfigToml,
    python_build_packages: &mut HashMap<String, BuildPythonPackageInfo>,
    outside_nixpkgs_url: &str,
) -> Result<()> {
    if !python_build_packages.is_empty() {
        let toml = std::fs::read_to_string(config.anysnake2_toml_path.as_ref().unwrap())
            .expect("Could not reread config file");
        let mut doc = toml.parse::<Document>().expect("invalid doc");
        let mut write = false;

        for (key, spec) in python_build_packages.iter_mut() {
            let method = spec
                .get("method")
                .expect("missing method - should have been caught earlier");
            let mut hash_key = "".to_string();
            match &method[..] {
                "fetchFromGitHub" => {
                    let rev = {
                        match spec.get("rev") {
                            Some(x) => x.to_string(),
                            None => {
                                println!("Using discover-newest on first use for python package {}, updating your anysnake2.toml", key);
                                let owner = spec.get("owner").expect("missing owner").to_string();
                                let repo = spec.get("repo").expect("missing repo").to_string();
                                let url = format!("https://github.com/{}/{}", owner, repo);
                                let rev = discover_newest_rev_git(&url, spec.get("branchName"))?;
                                store_rev(spec, &mut doc, key.to_owned(), &rev);
                                write = true;
                                rev
                            }
                        }
                    };

                    hash_key = format!("hash_{}", rev);
                    if !spec.contains_key(&hash_key) {
                        write = true;
                        println!("Using Trust-On-First-Use for python package {}, updating your anysnake2.toml", key);

                        let owner = spec.get("owner").expect("missing owner").to_string();
                        let repo = spec.get("repo").expect("missing repo").to_string();
                        let hash = prefetch_github_hash(&owner, &repo, &rev)?;
                        match hash {
                            PrefetchHashResult::Hash(hash) => {
                                println!("nix-prefetch-hash for {} is {}", key, hash);
                                store_hash(spec, &mut doc, key.to_owned(), &hash_key, hash);
                            }
                            PrefetchHashResult::HaveToUseFetchGit => {
                                let fetchgit_url = format!("https://github.com/{}/{}", owner, repo);
                                let hash =
                                    prefetch_git_hash(&fetchgit_url, &rev, outside_nixpkgs_url)
                                        .context("prefetch-git-hash failed")?;

                                let mut out = Table::default();
                                out["method"] = value("fetchgit");
                                out["url"] =
                                    value(format!("https://github.com/{}/{}", owner, repo));
                                out["rev"] = value(&rev);
                                out[&hash_key] = value(&hash);
                                if spec.contains_key("branchName") {
                                    out["branchName"] = value(spec.get("branchName").unwrap());
                                }
                                doc["python"]["packages"][key.to_owned()] = toml_edit::Item::Value(
                                    toml_edit::Value::InlineTable(out.into_inline_table()),
                                );

                                spec.retain(|k, _| k == "branchName");
                                spec.insert("method".to_string(), "fetchgit".into());
                                spec.insert(hash_key.clone(), hash);
                                spec.insert("url".to_string(), fetchgit_url);
                                spec.insert("rev".to_string(), rev.clone());

                                println!("The github repo {}/{}/?rev={} is using .gitattributes and export-subst, which leads to the github tarball used by fetchFromGithub changing hashes over time.\nYour anysnake2.toml has been adjusted to use fetchgit instead, which is immune to that.", owner, repo, rev);
                            }
                        };
                    }
                }
                "fetchgit" => {
                    let url = spec
                        .get("url")
                        .expect("missing url on fetchgit")
                        .to_string();
                    let rev = {
                        match spec.get("rev") {
                            Some(x) => x.to_string(),
                            None => {
                                println!("Using discover-newest on first use for python package {}, updating your anysnake2.toml", key);
                                let rev = discover_newest_rev_git(&url, spec.get("branchName"))?;
                                println!("\tDiscovered revision {}", &rev);
                                store_rev(spec, &mut doc, key.to_owned(), &rev);
                                write = true;
                                rev
                            }
                        }
                    };

                    hash_key = format!("hash_{}", rev);
                    if !spec.contains_key(&hash_key) {
                        println!("Using Trust-On-First-Use for python package {}, updating your anysnake2.toml", key);
                        write = true;
                        let hash = prefetch_git_hash(&url, &rev, outside_nixpkgs_url)
                            .context("prefetch_git-hash failed")?;
                        store_hash(spec, &mut doc, key.to_owned(), &hash_key, hash);
                        //bail!("bail1")
                    }
                }
                "fetchhg" => {
                    let url = spec.get("url").expect("missing url on fetchhg").to_string();
                    let rev = {
                        match spec.get("rev") {
                            Some(x) => x.to_string(),
                            None => {
                                println!("Using discover-newest on first use for python package {}, updating your anysnake2.toml", key);
                                let rev = discover_newest_rev_hg(&url)?;
                                println!("\tDiscovered revision {}", &rev);
                                store_rev(spec, &mut doc, key.to_owned(), &rev);
                                rev
                            }
                        }
                    };
                    hash_key = format!("hash_{}", rev);
                    if !spec.contains_key(&hash_key) {
                        println!("Using Trust-On-First-Use for python package {}, updating your anysnake2.toml", key);
                        write = true;
                        let hash = prefetch_hg_hash(&url, &rev, outside_nixpkgs_url).with_context(
                            || format!("prefetch_hg-hash failed for {} {}", url, rev),
                        )?;
                        store_hash(spec, &mut doc, key.to_owned(), &hash_key, hash);
                        //bail!("bail1")
                    }
                }
                "useFlake" => {
                    // we use the flake rev, so no-op
                }

                "fetchPyPi" => {
                    return Err(anyhow!(
                        "fetchPyPi is not a valid method, you meant fetchPypi"
                    ));
                }

                "fetchPypi" => {
                    let pname = spec.get("pname").unwrap_or(key).to_string();
                    let version = match spec
                        .get("version")
                        {
                            Some(ver) => ver.to_string(),
                            None => {
                                println!("Retrieving current version for {} from pypi, updating your anysnake2.toml", key);
                                let version = get_newest_pipi_version(&pname)?;
                                store_version(spec, &mut doc, key.to_owned(), &version);
                                println!("Received version {}", &version);
                                version
                            }
                        };

                    hash_key = format!("hash_{}", version);
                    if !spec.contains_key(&hash_key) {
                        println!("Using Trust-On-First-Use for python package {}, updating your anysnake2.toml", key);
                        write = true;
                        let hash = prefetch_pypi_hash(&pname, &version, outside_nixpkgs_url)
                            .context("prefetch-pypi-hash")?;
                        store_hash(spec, &mut doc, key.to_owned(), &hash_key, hash);
                        //bail!("bail1")
                    }
                }
                _ => {
                    println!("No trust-on-first-use for method {}, will likely fail with nix hash error!", &method);
                }
            };
            if !hash_key.is_empty() {
                spec.insert(
                    "sha256".to_string(),
                    spec.get(&hash_key.to_string()).unwrap().to_string(),
                );
                spec.retain(|key, _| !key.starts_with("hash_"));
            }
        }
        if write {
            let out_toml = doc.to_string();
            std::fs::write(config.anysnake2_toml_path.as_ref().unwrap(), out_toml)
                .expect("failed to rewrite config file");
        }
    }
    Ok(())
}

/// helper for apply_trust_on_first_use
fn store_hash(
    spec: &mut BuildPythonPackageInfo,
    doc: &mut toml_edit::Document,
    key: String,
    hash_key: &str,
    hash: String,
) {
    doc["python"]["packages"][key][&hash_key] = value(&hash);
    spec.insert(hash_key.to_string(), hash.to_owned());
}

/// helper for discover_rev_on_first_use
fn store_rev(
    spec: &mut BuildPythonPackageInfo,
    doc: &mut toml_edit::Document,
    key: String, // teh package
    rev: &String,
) {
    doc["python"]["packages"][key]["rev"] = value(rev);
    spec.insert("rev".to_string(), rev.to_owned());
}

fn store_version(
    spec: &mut BuildPythonPackageInfo,
    doc: &mut toml_edit::Document,
    key: String,
    version: &String,
) -> () {
    doc["python"]["packages"][key]["version"] = value(version);
    spec.insert("version".to_string(), version.to_owned());
}



fn prefetch_git_hash(url: &str, rev: &str, outside_nixpkgs_url: &str) -> Result<String> {
    let nix_prefetch_git_url = format!("{}#nix-prefetch-git", outside_nixpkgs_url);
    let nix_prefetch_git_url_args = &[
        "shell",
        &nix_prefetch_git_url,
        "-c",
        "nix-prefetch-git",
        "--url",
        url,
        "--rev",
        rev,
        "--quiet",
    ];
    let stdout = Command::new("nix")
        .args(nix_prefetch_git_url_args)
        .output()
        .context("failed on nix-prefetch-git")?
        .stdout;
    let stdout = std::str::from_utf8(&stdout)?;
    let structured: HashMap<String, serde_json::Value> =
        serde_json::from_str(stdout).context("nix-prefetch-git output failed json parsing")?;
    let old_format = structured
        .get("sha256")
        .context("No sha256 in nix-prefetch-git json output")?;
    let old_format: &str = old_format.as_str().context("sha256 was no string")?;
    let new_format = convert_hash_to_subresource_format(old_format)?;

    Ok(new_format)
}

fn prefetch_hg_hash(url: &str, rev: &str, outside_nixpkgs_url: &str) -> Result<String> {
    let nix_prefetch_hg_url = format!("{}#nix-prefetch-hg", outside_nixpkgs_url);
    let nix_prefetch_hg_url_args = &[
        "shell",
        &nix_prefetch_hg_url,
        "-c",
        "nix-prefetch-hg",
        url,
        rev,
    ];
    let stdout = Command::new("nix")
        .args(nix_prefetch_hg_url_args)
        .output()
        .context("failed on nix-prefetch-hg")?
        .stdout;
    let stdout = std::str::from_utf8(&stdout)?.trim();
    let lines = stdout.split('\n');
    let old_format = lines
        .last()
        .expect("Could not parse nix-prefetch-hg output");
    let new_format = convert_hash_to_subresource_format(old_format)?;

    Ok(new_format)
}

fn prefetch_github_hash(owner: &str, repo: &str, git_hash: &str) -> Result<PrefetchHashResult> {
    let url = format!(
        "https://github.com/{owner}/{repo}/archive/{git_hash}.tar.gz",
        owner = owner,
        repo = repo,
        git_hash = git_hash
    );

    let stdout = Command::new("nix-prefetch-url")
        .args([&url, "--type", "sha256", "--unpack", "--print-path"])
        .output()
        .context(format!("Failed to nix-prefetch {url}", url = url))?
        .stdout;
    let stdout = std::str::from_utf8(&stdout)?;
    let mut stdout_split = stdout.split('\n');
    let old_format = stdout_split
        .next()
        .with_context(||format!("unexpected output from 'nix-prefetch-url {} --type sha256 --unpack --print-path' (line 0  - should have been hash)", url))?;
    let path = stdout_split
        .next()
        .with_context(||format!("unexpected output from 'nix-prefetch-url {} --type sha256 --unpack --print-path' (line 1  - should have been hash)", url))?;

    /* if the git repo is using .gitattributes and 'export-subst'
     * then github tarballs are actually not stable - if the drop out of the caching
     * expotr-subst might stamp a different timestamp into the substituted values
     * We detectd that and redirect to use fetchgit then
     */
    let gitattributes_path = PathBuf::from(path).join(".gitattributes");
    if gitattributes_path.exists() {
        let text = ex::fs::read_to_string(&gitattributes_path).context(format!(
            "failed to read .gitattributes from {:?}",
            &gitattributes_path
        ))?;
        if text.contains("export-subst") {
            return Ok(PrefetchHashResult::HaveToUseFetchGit);
        }
    }

    let new_format = convert_hash_to_subresource_format(old_format)?;
    println!("before convert: {}, after: {}", &old_format, &new_format);
    Ok(PrefetchHashResult::Hash(new_format))
}

fn get_newest_pipi_version(package_name: &str) -> Result<String> {
    use flake_writer::{ get_proxy_req}; //todo: refactor out of flake_writer
    let json  = get_proxy_req()?.get(&format!("https://pypi.org/pypi/{package_name}/json")).call()?.into_string()?;
    let json: serde_json::Value = serde_json::from_str(&json)?;
    let version = json["info"]["version"].as_str().context("no version in json")?;
    Ok(version.to_string())

}


fn prefetch_pypi_hash(pname: &str, version: &str, outside_nixpkgs_url: &str) -> Result<String> {
    /*
         * nix-universal-prefetch pythonPackages.fetchPypi \
        --pname home-assistant-frontend \
        --version 20200519.1
    149v56q5anzdfxf0dw1h39vdmcigx732a7abqjfb0xny5484iq8w
    */
    let nix_prefetch_scripts = format!("{}#nix-universal-prefetch", outside_nixpkgs_url);
    let nix_prefetch_args = &[
        "shell",
        &nix_prefetch_scripts,
        "-c",
        "nix-universal-prefetch",
        "pythonPackages.fetchPypi",
        "--pname",
        pname,
        "--version",
        version,
    ];
    let stdout = Command::new("nix")
        .args(nix_prefetch_args)
        .output()
        .context("failed on nix-prefetch-url for pypi")?
        .stdout;
    let stdout = std::str::from_utf8(&stdout)?.trim();
    let lines = stdout.split('\n');
    let old_format = lines
        .last()
        .expect("Could not parse nix-prefetch-pypi output");
    let new_format = convert_hash_to_subresource_format(old_format)?;

    Ok(new_format)
}

fn convert_hash_to_subresource_format(hash: &str) -> Result<String> {
    if hash.is_empty() {
        return Err(anyhow!(
            "convert_hash_to_subresource_format called with empty hash"
        ));
    }
    let res = Command::new("nix")
        .args(["hash", "to-sri", "--type", "sha256", hash])
        .output()
        .context(format!(
            "Failed to nix hash to-sri --type sha256 '{hash}'",
            hash = hash
        ))?
        .stdout;
    let res = std::str::from_utf8(&res)
        .context("nix hash output was not utf8")?
        .trim()
        .to_owned();
    if res.is_empty() {
        Err(anyhow!(
            "nix hash to-sri returned empty result. Hash was {}",
            hash
        ))
    } else {
        Ok(res)
    }
}

/// auto discover newest flake rev if you leave it off.
fn lookup_missing_flake_revs(parsed_config: &mut config::ConfigToml) -> Result<()> {
    if let Some(flakes) = &mut parsed_config.flakes {
        let toml = std::fs::read_to_string(parsed_config.anysnake2_toml_path.as_ref().unwrap())
            .expect("Could not reread config file");
        let mut doc = toml.parse::<Document>().expect("invalid doc");

        let mut write = false;
        for (flake_name, flake) in flakes.iter_mut() {
            if flake.rev.is_none() {
                if flake.url.starts_with("github:") {
                    use flake_writer::{add_auth, get_proxy_req};
                    let re = Regex::new("github:/?([^/]+)/([^/?]+)/?([^/?]+)?").unwrap();
                    let out = re
                        .captures_iter(&flake.url)
                        .next()
                        .with_context(|| format!("Could not parse github url {:?}", flake.url))?;
                    let owner = &out[1];
                    let repo = &out[2];
                    let branch = out.get(3).map_or("", |m| m.as_str());
                    let branch = if !branch.is_empty() {
                        Cow::from(branch)
                    } else {
                        let url = format!("https://api.github.com/repos/{}/{}", &owner, repo);
                        let body: String =
                            add_auth(get_proxy_req()?.get(&url)).call()?.into_string()?;
                        let json: serde_json::Value = serde_json::from_str(&body)
                            .context("Failed to parse github repo api")?;
                        let default_branch = json
                            .get("default_branch")
                            .with_context(|| {
                                format!("no default branch in github repos api?! {}", url)
                            })?
                            .as_str()
                            .with_context(|| format!("default branch not a string? {}", url))?;
                        Cow::from(default_branch.to_string())
                    };

                    let branch_url = format!(
                        "https://api.github.com/repos/{}/{}/branches/{}",
                        &owner, &repo, &branch
                    );
                    let body: String = add_auth(get_proxy_req()?.get(&branch_url))
                        .call()?
                        .into_string()?;
                    let json: serde_json::Value =
                        serde_json::from_str(&body).with_context(|| {
                            format!("Failed to parse github repo/branches api {}", branch_url)
                        })?;
                    let commit = json
                        .get("commit")
                        .with_context(|| {
                            format!("no commit in github repo/branches? {}", branch_url)
                        })?
                        .get("sha")
                        .with_context(|| {
                            format!("No sha on github repo/branches/commit? {}", branch_url)
                        })?
                        .as_str()
                        .context("sha not a string?")?;
                    doc["flakes"][flake_name]["rev"] = value(commit);
                    write = true;
                    println!("auto detected head revision for {}", &flake_name);
                    flake.rev = Some(commit.to_string());
                } else if flake.url.starts_with("hg+https:") {
                    let url = if flake.url.contains('?') {
                        flake.url.split_once('?').unwrap().0
                    } else {
                        &flake.url[..]
                    }
                    .strip_prefix("hg+")
                    .unwrap();
                    let rev = discover_newest_rev_hg(url)?;
                    doc["flakes"][flake_name]["rev"] = value(&rev);
                    write = true;
                    println!("auto detected head revision for {}", &flake_name);
                    flake.rev = Some(rev);
                } else if flake.url.starts_with("git+https:") {
                    let url = if flake.url.contains('?') {
                        flake.url.split_once('?').unwrap().0
                    } else {
                        &flake.url[..]
                    }
                    .strip_prefix("git+")
                    .unwrap();
                    let rev = discover_newest_rev_git(url, None)?;
                    doc["flakes"][flake_name]["rev"] = value(&rev);
                    write = true;
                    println!("auto detected head revision for {}", &flake_name);
                    flake.rev = Some(rev);
                } else {
                    bail!(format!("Flake {} must have a rev (auto lookup of newest rev only supported for 'github:' or 'hg+https://' hosted flakes", flake_name));
                }
            }
        }
        if write {
            let out_toml = doc.to_string();
            std::fs::write(
                parsed_config.anysnake2_toml_path.as_ref().unwrap(),
                out_toml,
            )
            .expect("failed to rewrite config file");
            println!("rewriten anysnake2.toml");
        }
    };
    Ok(())
}

fn discover_newest_rev_git(url: &str, branch: Option<&String>) -> Result<String> {
    let refs = match branch {
        Some(x) => Cow::from(format!("refs/heads/{}", x)),
        None => Cow::from("HEAD"),
    };
    let output = run_without_ctrl_c(|| {
        //todo: run this is in the provided nixpkgs!
        Ok(std::process::Command::new("git")
            .args(["ls-remote", url, &refs])
            .output()?)
    })
    .expect("git ls-remote failed");
    let stdout =
        std::str::from_utf8(&output.stdout).expect("utf-8 decoding failed  no hg id --debug");
    let hash_re = Regex::new(&format!("^([0-9a-z]{{40}})\\s+{}", &refs)).unwrap(); //hash is on a line together with the ref...
    if let Some(group) = hash_re.captures_iter(stdout).next() {
        return Ok(group[1].to_string());
    }
    Err(anyhow!(
        "Could not find revision hash in 'git ls-remote {} {}' output.{}",
        url,
        refs,
        if branch.is_some() {
            " Is your branchName correct?"
        } else {
            ""
        }
    ))
}

fn discover_newest_rev_hg(url: &str) -> Result<String> {
    let output = run_without_ctrl_c(|| {
        //todo: run this is in the provided nixpkgs!
        Ok(std::process::Command::new("hg")
            .args(["id", "--debug", url, "--id"])
            .output()?)
    })
    .with_context(|| format!("hg id --debug {} failed", url))?;
    let stdout =
        std::str::from_utf8(&output.stdout).expect("utf-8 decoding failed  no hg id --debug");
    let hash_re = Regex::new("(?m)^([0-9a-z]{40})$").unwrap(); //hash is on it's own line.
    if let Some(group) = hash_re.captures_iter(stdout).next() {
        return Ok(group[0].to_string());
    }
    Err(anyhow!(
        "Could not find revision hash in 'hg id --debug {}' output",
        url
    ))
}<|MERGE_RESOLUTION|>--- conflicted
+++ resolved
@@ -1382,7 +1382,7 @@
     debug!("nix prefetching flake {}", &url_without_hash);
     run_without_ctrl_c(|| {
         let output = std::process::Command::new("nix")
-            .args(&["flake", "prefetch", url_without_hash, "--json"])
+            .args(["flake", "prefetch", url_without_hash, "--json"])
             .output()?;
         if !output.status.success() {
             Err(anyhow!("nix build failed"))
@@ -1399,7 +1399,7 @@
     debug!("registering gc root for {} at {:?}", &store_path, &symlink);
     run_without_ctrl_c(|| {
         let output = std::process::Command::new("nix-store")
-            .args(&[
+            .args([
                 "--realise",
                 store_path,
                 "--add-root",
@@ -1417,7 +1417,7 @@
 fn nix_build_flake(url: &str) -> Result<String> {
     run_without_ctrl_c(|| {
         let output = std::process::Command::new("nix")
-            .args(&[
+                .args([
                 "build",
                 url,
                 "--max-jobs",
@@ -1447,91 +1447,17 @@
     fs::create_dir_all(&gc_roots)?;
 
     let (without_hash, _) = url.rsplit_once('#').expect("GC_root url should contain #");
-<<<<<<< HEAD
+    //first we store and hash the flake itself and record tha.
     let flake_symlink_here = gc_roots.join(without_hash.replace('/', "_"));
     if !flake_symlink_here.exists() {
-        debug!("nix prefetching flake {}", &without_hash);
-        run_without_ctrl_c(|| {
-            let output = std::process::Command::new("nix")
-                .args(["flake", "prefetch", without_hash, "--json"])
-                .output()?;
-            if !output.status.success() {
-                Err(anyhow!("nix build failed"))
-            } else {
-                let stdout = String::from_utf8_lossy(&output.stdout);
-                let j: NixFlakePrefetchOutput = serde_json::from_str(&stdout)?;
-                symlink_for_sure(j.storePath, &flake_symlink_here)?;
-                symlink_for_sure(
-                    gc_roots
-                        .canonicalize()?
-                        .join(without_hash.replace('/', "_")),
-                    gc_per_user_base.join(format!(
-                        "{}_{}",
-                        &flake_hash,
-                        without_hash.replace('/', "_")
-                    )),
-                )?;
-                //now from the gc_dir
-                Ok(())
-            }
-        })?;
-    }
-
-    //now the nix build.
-
-    let out_dir = gc_roots.join(url.replace('/', "_"));
-    let rev_file = gc_roots.join(format!("{}.rev", url.replace('/', "_")));
-    let last = fs::read_to_string(&rev_file).unwrap_or_else(|_| "".to_string());
-    if last != url || !out_dir.exists() {
-        fs::remove_file(&out_dir).ok();
-        fs::write(&rev_file, url).ok();
-        debug!("nix building {}", &url);
-
-        let store_path = run_without_ctrl_c(|| {
-            let output = std::process::Command::new("nix")
-                .args([
-                    "build",
-                    url,
-                    "--max-jobs",
-                    "auto",
-                    "--cores",
-                    "4",
-                    "--no-link",
-                    "--json",
-                ])
-                .output()?;
-            if !output.status.success() {
-                Err(anyhow!("nix build failed"))
-            } else {
-                let stdout = String::from_utf8_lossy(&output.stdout);
-                println!("{}", stdout);
-                let j: Vec<NixBuildOutput> = serde_json::from_str(&stdout)?;
-                let j = j.into_iter().next().unwrap();
-                Ok(j.outputs.out)
-            }
-        })?;
-        symlink_for_sure(store_path, &out_dir)?;
-        symlink_for_sure(
-            out_dir
-                .parent()
-                .context("parent not found")?
-                .canonicalize()?
-                .join(url.replace('/', "_")),
-            gc_per_user_base.join(format!("{}_{}", &flake_hash, url.replace('/', "_"))),
-        )?;
-=======
-    //first we store and hash the flake itself and record tha.
-    let flake_symlink_here = gc_roots.join(&without_hash.replace("/", "_"));
-    if !flake_symlink_here.exists() {
-        let store_path = prefetch_flake(&without_hash)?;
+        let store_path = prefetch_flake(without_hash)?;
         register_gc_root(&store_path, &flake_symlink_here)?;
     }
 
-    let build_symlink_here = gc_roots.join(url.replace("/", "_"));
+    let build_symlink_here = gc_roots.join(url.replace('/', "_"));
     if !build_symlink_here.exists() {
-        let store_path = nix_build_flake(&url)?;
+        let store_path = nix_build_flake(url)?;
         register_gc_root(&store_path, &build_symlink_here)?;
->>>>>>> 2d6bb7f2
     }
     Ok(())
 }
@@ -1928,7 +1854,7 @@
     doc: &mut toml_edit::Document,
     key: String,
     version: &String,
-) -> () {
+) {
     doc["python"]["packages"][key]["version"] = value(version);
     spec.insert("version".to_string(), version.to_owned());
 }
