--- conflicted
+++ resolved
@@ -1886,8 +1886,7 @@
     key: String,
     hash_key: &str,
     hash: String,
-<<<<<<< HEAD
-) -> () {
+) {
     updates.push((
         vec![
             "python".to_string(),
@@ -1898,10 +1897,6 @@
         hash.to_owned().into(),
     ));
 
-=======
-) {
-    doc["python"]["packages"][key][&hash_key] = value(&hash);
->>>>>>> 418f0219
     spec.insert(hash_key.to_string(), hash.to_owned());
 }
 
@@ -1911,8 +1906,7 @@
     updates: &mut Updates,
     key: String, // teh package
     rev: &String,
-<<<<<<< HEAD
-) -> () {
+) {
     updates.push((
         vec![
             "python".to_string(),
@@ -1922,10 +1916,6 @@
         ],
         rev.into(),
     ));
-=======
-) {
-    doc["python"]["packages"][key]["rev"] = value(rev);
->>>>>>> 418f0219
     spec.insert("rev".to_string(), rev.to_owned());
 }
 
@@ -1934,8 +1924,7 @@
     updates: &mut Updates,
     key: String,
     version: &String,
-<<<<<<< HEAD
-) -> () {
+) {
     updates.push((
         vec![
             "python".to_string(),
@@ -1945,10 +1934,6 @@
         ],
         version.into(),
     ));
-=======
-) {
-    doc["python"]["packages"][key]["version"] = value(version);
->>>>>>> 418f0219
     spec.insert("version".to_string(), version.to_owned());
 }
 
@@ -2246,11 +2231,7 @@
     let output = run_without_ctrl_c(|| {
         //todo: run this is in the provided nixpkgs!
         Ok(std::process::Command::new("git")
-<<<<<<< HEAD
-            .args(&["ls-remote", &rewritten_url, &refs])
-=======
-            .args(["ls-remote", url, &refs])
->>>>>>> 418f0219
+            .args(["ls-remote", &rewritten_url, &refs])
             .output()?)
     })
     .expect("git ls-remote failed");
